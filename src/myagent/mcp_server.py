#!/usr/bin/env python3
"""
FastMCP Server for Resume Agent Tools

This module exposes all the resume management tools from tools.py as MCP tools,
allowing them to be used by MCP clients like Claude Desktop.
"""

import sys
import os
import json
import logging
import time
import io
import shutil
import tempfile
import zipfile
from pathlib import Path
import mimetypes
from urllib.parse import urlparse, quote
from typing import Union, Any, Callable
from functools import wraps
from starlette.requests import Request
from starlette.responses import PlainTextResponse
import boto3
from botocore.config import Config
from botocore.exceptions import BotoCoreError, ClientError
from dotenv import load_dotenv
from fs.copy import copy_fs
from fs.osfs import OSFS

# Ensure src-based imports resolve when running via `fastmcp inspect`
PROJECT_ROOT = Path(__file__).resolve().parents[2]
SRC_PATH = PROJECT_ROOT / "src"
if str(SRC_PATH) not in sys.path and SRC_PATH.exists():
    sys.path.insert(0, str(SRC_PATH))

# Load environment variables early so settings pick up overrides
load_dotenv(dotenv_path=PROJECT_ROOT / ".env", override=False)

from fastmcp import FastMCP

# Configure logging for MCP server
logger = logging.getLogger(__name__)
logger.setLevel(logging.INFO)


def log_mcp_tool_call(func: Callable) -> Callable:
    """
    Decorator to log MCP tool calls with arguments and results.
    """

    @wraps(func)
    def wrapper(*args, **kwargs):
        tool_name = func.__name__
        start_time = time.time()

        # Log the call with arguments
        logger.info(f"=== MCP TOOL CALL: {tool_name} ===")

        # Log positional arguments
        if args:
            logger.info(f"Positional args: {args}")

        # Log keyword arguments
        if kwargs:
            logger.info(
                f"Keyword args: {json.dumps(kwargs, ensure_ascii=False, indent=2)}"
            )

        try:
            # Execute the function
            result = func(*args, **kwargs)

            # Calculate execution time
            execution_time = time.time() - start_time

            # Log the result (truncate if too long)
            result_str = str(result)
            if len(result_str) > 500:
                logger.info(f"Result (truncated): {result_str[:500]}...")
            else:
                logger.info(f"Result: {result_str}")

            logger.info(f"Execution time: {execution_time:.3f}s")
            logger.info(f"=== END: {tool_name} ===\n")

            return result

        except Exception as e:
            execution_time = time.time() - start_time
            logger.error(f"Error in {tool_name}: {str(e)}", exc_info=True)
            logger.info(f"Execution time (failed): {execution_time:.3f}s")
            logger.info(f"=== END (ERROR): {tool_name} ===\n")
            raise

    return wrapper


# ---------------------------------------------------------------------------
# S3 helpers
# ---------------------------------------------------------------------------
def _get_s3_client_and_settings() -> tuple[Any, str, str, str]:
    """Create an S3 client using resume-related environment variables."""

    s3_bucket = (
        os.getenv("RESUME_S3_BUCKET_NAME")
        or os.getenv("RESUME_S3_BUCKET")
        or os.getenv("S3_BUCKET_NAME")
    )
    if not s3_bucket:
        raise RuntimeError(
            "Resume S3 bucket not configured. Set RESUME_S3_BUCKET_NAME or S3_BUCKET_NAME."
        )

    s3_endpoint = os.getenv("RESUME_S3_ENDPOINT_URL") or os.getenv("S3_ENDPOINT_URL")
    s3_region = os.getenv("RESUME_S3_REGION") or os.getenv("AWS_REGION")
    access_key = (
        os.getenv("RESUME_S3_ACCESS_KEY_ID")
        or os.getenv("RESUME_S3_ACCESS_KEY")
        or os.getenv("S3_ACCESS_KEY_ID")
        or os.getenv("AWS_ACCESS_KEY_ID")
    )
    secret_key = (
        os.getenv("RESUME_S3_SECRET_ACCESS_KEY")
        or os.getenv("RESUME_S3_SECRET_KEY")
        or os.getenv("S3_SECRET_ACCESS_KEY")
        or os.getenv("AWS_SECRET_ACCESS_KEY")
    )

    client_kwargs: dict[str, Any] = {}
    if s3_endpoint:
        client_kwargs["endpoint_url"] = s3_endpoint
    if s3_region:
        client_kwargs["region_name"] = s3_region
    if access_key and secret_key:
        client_kwargs["aws_access_key_id"] = access_key
        client_kwargs["aws_secret_access_key"] = secret_key

    s3_config_kwargs: dict[str, Any] = {"signature_version": "s3v4"}
    addressing_style = os.getenv("RESUME_S3_ADDRESSING_STYLE")
    if not addressing_style and s3_endpoint:
        endpoint_host = urlparse(s3_endpoint).hostname or ""
        if endpoint_host and not endpoint_host.endswith("amazonaws.com"):
            addressing_style = "path"
    if addressing_style:
        s3_config_kwargs["s3"] = {"addressing_style": addressing_style}
    client_kwargs["config"] = Config(**s3_config_kwargs)

    try:
        s3_client = boto3.client("s3", **client_kwargs)
    except Exception as exc:  # pragma: no cover - boto3 can raise various subclasses
        logger.error("Failed to create S3 client: %s", exc, exc_info=True)
        raise RuntimeError("Failed to create S3 client for resume uploads") from exc

    key_prefix = os.getenv("RESUME_S3_KEY_PREFIX", "resumes/")
    if key_prefix and not key_prefix.endswith("/"):
        key_prefix = f"{key_prefix}/"

    public_base_url = os.getenv("RESUME_S3_PUBLIC_BASE_URL")
    if not public_base_url:
        raise RuntimeError(
            "RESUME_S3_PUBLIC_BASE_URL must be set to the public R2 domain "
            "(e.g., https://pub-xxxxx.r2.dev or your custom domain)"
        )
    if not public_base_url.endswith("/"):
        public_base_url += "/"

    return s3_client, s3_bucket, key_prefix, public_base_url


def _build_object_key(filename: str, key_prefix: str) -> str:
    return f"{key_prefix}{filename}" if key_prefix else filename


def _ensure_s3_object_available(
    s3_client: Any, bucket: str, object_key: str, description: str
) -> None:
    max_attempts = 5
    for attempt in range(1, max_attempts + 1):
        try:
            s3_client.head_object(Bucket=bucket, Key=object_key)
            return
        except (BotoCoreError, ClientError) as exc:
            error_code = getattr(exc, "response", {}).get("Error", {}).get("Code")
            if error_code in {"404", "NoSuchKey"} and attempt < max_attempts:
                time.sleep(0.4 * attempt)
                continue
            logger.error(
                "Failed to verify availability for '%s' in bucket '%s' after attempt %d/%d: %s",
                object_key,
                bucket,
                attempt,
                max_attempts,
                exc,
                exc_info=True,
            )
            raise RuntimeError(
                f"Uploaded {description} is not yet available for download"
            ) from exc


def _upload_bytes_to_s3(
    data: bytes, filename: str, content_type: str, description: str
) -> tuple[str, str]:
    s3_client, s3_bucket, key_prefix, public_base_url = _get_s3_client_and_settings()
    object_key = _build_object_key(filename, key_prefix)

    try:
        s3_client.put_object(
            Bucket=s3_bucket,
            Key=object_key,
            Body=data,
            ContentType=content_type,
        )
    except (BotoCoreError, ClientError) as exc:
        logger.error(
            "Failed to upload %s '%s' to bucket '%s': %s",
            description,
            filename,
            s3_bucket,
            exc,
            exc_info=True,
        )
        raise RuntimeError(f"Failed to upload {description} to S3") from exc

    _ensure_s3_object_available(s3_client, s3_bucket, object_key, description)

    public_url = f"{public_base_url}{object_key}"
    return public_url, object_key


# Try relative import first, fall back to absolute import
try:
    from .settings import load_settings, get_settings
    from .filesystem import init_filesystems, get_output_fs
    from .tools import (
        list_resume_versions_tool,
        load_complete_resume_tool,
        load_resume_section_tool,
        update_resume_section_tool,
        create_new_version_tool,
        delete_resume_version_tool,
        update_main_resume_tool,
        list_modules_in_version_tool,
        summarize_resumes_to_index_tool,
        read_resume_summary_tool,
        render_resume_to_latex_tool,
        compile_resume_pdf_tool,
    )
except ImportError:
    from myagent.settings import load_settings, get_settings
    from myagent.filesystem import init_filesystems, get_output_fs
    from myagent.tools import (
        list_resume_versions_tool,
        load_complete_resume_tool,
        load_resume_section_tool,
        update_resume_section_tool,
        create_new_version_tool,
        delete_resume_version_tool,
        update_main_resume_tool,
        list_modules_in_version_tool,
        summarize_resumes_to_index_tool,
        read_resume_summary_tool,
        render_resume_to_latex_tool,
        compile_resume_pdf_tool,
    )

<<<<<<< HEAD
settings = None
def init():
    global logger, settings
    """Initialize settings and filesystems."""
    # Initialize filesystem before starting server
    logger.info("=" * 80)
    logger.info("Starting MCP Server for Resume Agent Tools")
    logger.info(f"Log file: {mcp_log_file}")
    logger.info("=" * 80)

    settings = load_settings()
    init_filesystems(settings.resume_fs_url, settings.jd_fs_url)

    logger.info("Filesystems initialized")
    logger.info("MCP Server ready to accept connections")
    logger.info("=" * 80 + "\n")
=======
def _initialize_logging() -> Path:
    settings = get_settings()
    logs_dir = settings.logs_dir
    logs_dir.mkdir(parents=True, exist_ok=True)

    log_path = logs_dir / "mcp_server.log"

    formatter = logging.Formatter(
        "%(asctime)s - %(name)s - %(levelname)s - %(message)s",
        datefmt="%Y-%m-%d %H:%M:%S",
    )

    logger.handlers.clear()

    file_handler = logging.FileHandler(log_path, encoding="utf-8")
    file_handler.setLevel(logging.INFO)
    file_handler.setFormatter(formatter)

    console_handler = logging.StreamHandler()
    console_handler.setLevel(logging.INFO)
    console_handler.setFormatter(formatter)

    logger.addHandler(file_handler)
    logger.addHandler(console_handler)

    return log_path


mcp_log_file = _initialize_logging()
>>>>>>> e2971097

# Create FastMCP instance
mcp = FastMCP("Resume Agent Tools")
init()


# Define server-level prompt to guide AI assistants
@mcp.prompt()
def resume_agent_prompt() -> list[dict]:
    """
    System prompt for the Resume Agent MCP Server.
    
    This prompt guides AI assistants on how to use this server effectively
    for resume management and job application optimization.
    """
    return [
        {
            "role": "system",
            "content": """You are a professional Resume Management Assistant powered by the Resume Agent MCP Server.

Your primary responsibilities include:
1. **Resume Version Management**: Help users create, manage, and organize multiple versions of their resumes
2. **Content Optimization**: Tailor resume content to match specific job descriptions
3. **Resume Rendering**: Generate professional PDF resumes from YAML data
4. **Job Description Analysis**: Analyze job postings to identify key requirements and keywords

Available Capabilities:
- List and load resume versions from the data directory
- Create new resume versions or update existing ones
- Analyze job descriptions (JD) and extract key requirements
- Update resume sections to match job requirements
- Render resumes to LaTeX and compile to PDF
- Manage resume summaries and indexes
- Read and compare multiple resume versions

Best Practices:
- Always list available resume versions before loading
- When tailoring resumes, analyze the JD first to understand requirements
- **IMPORTANT**: You CANNOT update the entire resume at once. You MUST update one section at a time using `update_resume_section`
- Only update specific sections (e.g., 'resume/summary', 'resume/experience', 'resume/skills', 'resume/projects')
- Never attempt to replace the complete resume YAML in a single operation
- Minimize repetitive confirmations—if the user has requested help across multiple sections, acknowledge once and proceed section-by-section without asking for permission each time (unless the user explicitly requests step-by-step approval)
- Keep resume content concise, professional, and achievement-focused
- Use action verbs and quantifiable results when possible
- Maintain consistent formatting across sections
- Save different versions for different job applications

Workflow Example:
1. User provides a job description → analyze_jd to extract requirements
2. List available resume versions → list_resume_versions
3. Load relevant sections → load_resume_section or load_complete_resume
4. Manually review and optimize content based on JD analysis
5. **Update ONE section at a time** → update_resume_section for each section (summary, experience, skills, etc.)
6. Repeat step 5 for other sections that need updates, narrating progress periodically without over-asking for confirmation
7. Generate PDF → render_resume_to_latex + compile_resume_pdf
    - The render_resume_pdf tool uploads the generated PDF to configured object storage and returns a dictionary with a time-limited `signed_url` and `filename`. Download the file using the signed URL when a local copy is required.

**Critical Reminder**: 
- The system does NOT support updating the entire resume in one call
- You must break down resume updates into individual section updates
- Each section update is a separate tool call to `update_resume_section`
- Common sections: 'resume/summary', 'resume/experience', 'resume/projects', 'resume/skills', 'resume/header'

Always be helpful, professional, and focused on creating compelling resume content that highlights the user's strengths."""
        }
    ]


@mcp.custom_route("/health", methods=["GET"])
async def health_check(request: Request) -> PlainTextResponse:
    return PlainTextResponse("OK")


# Global variable to store the data directory path
DATA_DIR = None


def get_data_dir():
    """Get the data directory path."""
    global DATA_DIR
    if DATA_DIR is None:
        # Get the project root directory (two levels up from this file)
        project_root = Path(__file__).resolve().parents[2]
        DATA_DIR = project_root / "data"
    return DATA_DIR


@mcp.resource("data://{path}")
async def read_data_file(path: str) -> Union[str, bytes]:
    """
    Read files from the data directory.

    Args:
        path: Relative path within the data directory

    Returns:
        File content as string for text files, bytes for binary files
    """
    data_dir = get_data_dir()
    file_path = data_dir / path

    # Security check: ensure the path is within data directory
    try:
        file_path = file_path.resolve()
        data_dir = data_dir.resolve()
        if not str(file_path).startswith(str(data_dir)):
            raise ValueError("Path outside data directory not allowed")
    except (OSError, ValueError) as e:
        raise ValueError(f"Invalid file path: {e}")

    if not file_path.exists():
        raise FileNotFoundError(f"File not found: {path}")

    if not file_path.is_file():
        raise ValueError(f"Path is not a file: {path}")

    # Determine if file should be read as text or binary
    mime_type, _ = mimetypes.guess_type(str(file_path))

    # Read as text for common text formats
    if (mime_type and mime_type.startswith("text/")) or file_path.suffix.lower() in [
        ".yaml",
        ".yml",
        ".json",
        ".md",
        ".txt",
        ".tex",
        ".py",
        ".js",
        ".html",
        ".css",
        ".xml",
    ]:
        return file_path.read_text(encoding="utf-8")
    else:
        # Read as binary for other formats (PDFs, images, etc.)
        return file_path.read_bytes()


@mcp.tool(
annotations=dict(readOnlyHint=True))
@log_mcp_tool_call
def list_data_directory(path: str = "") -> str:
    """
    List contents of the data directory or a subdirectory within it.

    Args:
        path: Relative path within the data directory (empty string for root)

    Returns:
        JSON string containing directory listing with file/folder info
    """
    import json

    data_dir = get_data_dir()
    target_dir = data_dir / path if path else data_dir

    # Security check: ensure the path is within data directory
    try:
        target_dir = target_dir.resolve()
        data_dir = data_dir.resolve()
        if not str(target_dir).startswith(str(data_dir)):
            raise ValueError("Path outside data directory not allowed")
    except (OSError, ValueError) as e:
        return json.dumps({"error": f"Invalid directory path: {e}"})

    if not target_dir.exists():
        return json.dumps({"error": f"Directory not found: {path}"})

    if not target_dir.is_dir():
        return json.dumps({"error": f"Path is not a directory: {path}"})

    try:
        items = []
        for item in sorted(target_dir.iterdir()):
            relative_path = str(item.relative_to(data_dir))
            item_info = {
                "name": item.name,
                "path": relative_path,
                "type": "directory" if item.is_dir() else "file",
                "size": item.stat().st_size if item.is_file() else None,
            }

            # Add MIME type for files
            if item.is_file():
                mime_type, _ = mimetypes.guess_type(str(item))
                item_info["mime_type"] = mime_type

            items.append(item_info)

        return json.dumps(
            {"path": path, "items": items, "total_items": len(items)}, indent=2
        )

    except Exception as e:
        return json.dumps({"error": f"Failed to list directory: {e}"})


# Resume Version Management Tools
@mcp.tool(annotations=dict(readOnlyHint=True))
@log_mcp_tool_call
def list_resume_versions() -> str:
    """Lists all available resume versions stored as YAML files.

    Returns:
        JSON string containing the version names and total count.
    """
    return list_resume_versions_tool()


@mcp.tool(annotations=dict(readOnlyHint=True))
@log_mcp_tool_call
def load_complete_resume(filename: str) -> str:
    """
    Renders the full resume as Markdown.

    Args:
        filename: Resume YAML filename (e.g., 'resume.yaml')
    """
    return load_complete_resume_tool(filename)


@mcp.tool(annotations=dict(readOnlyHint=True))
@log_mcp_tool_call
def load_resume_section(module_path: str) -> str:
    """
    Loads the Markdown content of a specific resume section.

    Args:
        module_path: Version/section identifier (e.g., 'resume/summary')
    """
    return load_resume_section_tool(module_path)


@mcp.tool()
@log_mcp_tool_call
def update_resume_section(module_path: str, new_content: str) -> str:
    """
    Overwrite a resume section with new Markdown content.

    Args:
        module_path: Version/section identifier (e.g., 'resume/summary', 'resume/experience', 'resume/projects', 'resume/skills', 'resume/header')
        new_content: Replacement Markdown preserving headings and bullet lists
    
    Format Examples:
    
    Header Section:
        ## Header
        first_name: John
        last_name: Doe
        position: Senior Software Engineer
        address: San Francisco, CA
        mobile: +1-234-567-8900
        email: john.doe@example.com
        github: github.com/johndoe
        linkedin: linkedin.com/in/johndoe
    
    Summary Section:
        ## Summary
        - 8+ years of experience in full-stack development and cloud architecture
        - Expert in Python, JavaScript, and distributed systems
        - Led teams of 5-10 engineers to deliver scalable products
    
    Skills Section:
        ## Skills
        - Programming: Python, JavaScript, Go, SQL
        - Cloud Platforms: AWS, GCP, Docker, Kubernetes
        - Tools & Practices: Git, Jenkins, Terraform, Agile/Scrum
        - Databases: PostgreSQL, MongoDB, Redis
    
    Experience Section:
        ## Experience
        ### Software Engineer — TechCorp Inc (San Francisco, CA) | Jan 2020 - Present
        - Developed microservices using Python and Go
        - Led team of 5 engineers in agile sprints
        - Improved system performance by 40%
        
        ### Junior Developer — StartupXYZ (Remote) | Jun 2018 - Dec 2019
        - Built REST APIs with Node.js and Express
        - Implemented CI/CD pipelines using Jenkins
    
    Projects Section:
        ## Projects
        ### E-Commerce Platform — Personal Project (GitHub) | 2023
        - Built full-stack web app with React and Django
        - Integrated Stripe payment processing
        - Deployed on AWS with Docker and Kubernetes
        
        ### Machine Learning Pipeline — University Research | 2022
        - Developed data processing pipeline for NLP tasks
        - Achieved 95% accuracy on sentiment analysis
    
    Education Section (Raw format):
        ## Education
        **Master of Science in Computer Science**
        Stanford University | 2016 - 2018
        
        **Bachelor of Science in Computer Engineering**
        UC Berkeley | 2012 - 2016
    """
    return update_resume_section_tool(module_path, new_content)


@mcp.tool()
@log_mcp_tool_call
def create_new_version(new_version_name: str) -> str:
    """
    Creates a new resume version by copying the default YAML template.

    Args:
        new_version_name: The name for the new resume version (e.g., 'resume_for_google')
    """
    return create_new_version_tool(new_version_name)


@mcp.tool()
@log_mcp_tool_call
def delete_resume_version(version_name: str) -> str:
    """
    Permanently deletes a resume version.

    Args:
        version_name: The name of the resume version to delete (without .yaml extension)

    Note:
        - Cannot delete the base 'resume' version
        - This operation cannot be undone
        - Ensure you have backups if needed
    """
    return delete_resume_version_tool(version_name)


@mcp.tool(annotations=dict(readOnlyHint=True))
@log_mcp_tool_call
def list_modules_in_version(filename: str) -> str:
    """
    Lists all section identifiers defined in a resume YAML file.

    Args:
        filename: Resume filename (e.g., 'resume.yaml')
    """
    return list_modules_in_version_tool(filename)

# Resume Summary and Index Tools
@mcp.tool()
@log_mcp_tool_call
def summarize_resumes_to_index() -> dict:
    """
    Aggregates resume metadata into resume_summary.yaml for quick scanning.

    Returns:
        Dictionary with yaml_path and message about the indexing process
    """
    result = summarize_resumes_to_index_tool()
    return {"yaml_path": result.yaml_path, "message": result.message}


@mcp.tool(annotations=dict(readOnlyHint=True))
@log_mcp_tool_call
def read_resume_summary() -> str:
    """
    Reads the lightweight resume summary YAML and returns it as text.
    """
    result = read_resume_summary_tool()
    return result.content


# Resume Format Documentation Tools
@mcp.tool(annotations=dict(readOnlyHint=True))
@log_mcp_tool_call
def get_resume_yaml_format() -> str:
    """
    Returns comprehensive documentation about the Resume YAML format including schema and examples.

    This function provides:
    1. The JSON schema that validates resume YAML files
    2. A complete example of a properly formatted resume YAML
    3. Detailed explanations of each section type

    Use this before calling update_main_resume to understand the required YAML structure.
    """
    import json
    from pathlib import Path

    # Get the schema content
    project_root = Path(__file__).resolve().parents[2]
    schema_path = project_root / "schemas" / "resume_schema.json"

    if schema_path.exists():
        with open(schema_path, "r", encoding="utf-8") as f:
            schema_content = f.read()
    else:
        schema_content = "Schema file not found"

    # Create a comprehensive example
    example_yaml = """source: resume.tex
metadata:
  first_name: John
  last_name: Doe
  position: Software Engineer
  address: San Francisco, CA, USA
  mobile: (+1) 555-123-4567
  email: john.doe@example.com
  github: johndoe
  linkedin: johndoe
sections:
- type: summary
  id: summary
  title: Summary
  bullets:
  - "**5+ years of experience** in full-stack development with expertise in **Python**, **JavaScript**, and **React**."
  - "Strong background in **cloud technologies** including **AWS**, **Docker**, and **Kubernetes**."
  - "Passionate about building scalable, maintainable systems and contributing to open-source projects."

- type: skills
  id: skills
  title: Technical Skills
  groups:
  - category: Programming Languages
    items:
    - Python
    - JavaScript
    - TypeScript
    - Java
  - category: Frameworks & Libraries
    items:
    - React
    - Django
    - FastAPI
    - Node.js
  - category: DevOps & Cloud
    items:
    - AWS
    - Docker
    - Kubernetes
    - CI/CD

- type: entries
  id: experience
  title: Professional Experience
  entries:
  - title: Senior Software Engineer
    organization: Tech Company Inc.
    location: San Francisco, CA
    period: Jan 2022 - Present
    bullets:
    - "Led development of microservices architecture serving **1M+ daily users**"
    - "Implemented **CI/CD pipelines** reducing deployment time by 60%"
    - "Mentored junior developers and conducted technical interviews"
  - title: Software Engineer
    organization: StartupXYZ
    location: San Francisco, CA
    period: Jun 2019 - Dec 2021
    bullets:
    - "Built full-stack web applications using **React** and **Python/Django**"
    - "Optimized database queries resulting in **40% performance improvement**"

- type: entries
  id: education
  title: Education
  entries:
  - title: B.S. in Computer Science
    organization: University of California
    location: Berkeley, CA
    period: Sep 2015 - May 2019
    bullets:
    - "Relevant Coursework: Data Structures, Algorithms, Software Engineering"
    - "GPA: 3.8/4.0"

- type: raw
  id: additional
  title: Additional Information
  content: |
    **Languages**: English (Native), Spanish (Conversational)
    **Interests**: Open source contribution, Machine Learning, Rock climbing"""

    documentation = f"""# Resume YAML Format Documentation

## Overview
Resume YAML files must conform to a strict schema. They cannot be Markdown files - only valid YAML with specific structure.

## JSON Schema
The following JSON schema defines the validation rules:

```json
{schema_content}
```

## Section Types

### 1. Summary Section (type: "summary")
- **Required fields**: `id`, `title`, `bullets`
- **Purpose**: Brief professional overview
- **bullets**: Array of strings describing key qualifications

### 2. Skills Section (type: "skills") 
- **Required fields**: `id`, `title`, `groups`
- **Purpose**: Technical skills organized by category
- **groups**: Array of objects with `category` and `items` fields

### 3. Entries Section (type: "entries")
- **Required fields**: `id`, `title`, `entries`
- **Purpose**: Experience, education, projects with structured data
- **entries**: Array of objects with `title`, `organization`, `location`, `period`, `bullets`

### 4. Raw Section (type: "raw")
- **Required fields**: `id`, `title`, `content`
- **Purpose**: Free-form content like additional information
- **content**: String with raw text content

## Complete Example

```yaml
{example_yaml}
```

## Important Notes

1. **Schema Validation**: All YAML files are validated against the JSON schema
2. **Required Fields**: Each section type has specific required fields
3. **ID Constraints**: Special validation for 'experience' and 'projects' IDs
4. **No Markdown**: Input must be valid YAML, not Markdown
5. **Bullets Format**: Use Markdown formatting within bullet strings for emphasis

## Common Mistakes to Avoid

- Don't use Markdown file format - only YAML
- Don't mix section types (e.g., don't put `bullets` in `entries` section)
- Ensure all required fields are present for each section type
- Follow the exact structure shown in the schema
"""

    return documentation


# Resume Rendering Tools
@mcp.tool()
@log_mcp_tool_call
def render_resume_pdf(version: str) -> dict[str, str]:
    """
    Render a resume version directly to PDF file. **This is a WRITE tool** because it
    generates a new PDF under data/output.

    This function combines LaTeX generation and PDF compilation in one step,
    persists the PDF to the configured output filesystem, uploads the file to
    the configured S3-compatible storage, and returns a public download link
    for downstream clients.

    Args:
        version: Resume version name without extension (e.g., 'resume')

    Returns:
        Dictionary with keys:
        - `public_url`: Direct URL to download the uploaded PDF.
        - `filename`: Suggested filename (including `.pdf` extension) for the rendered resume.
        - `pdf_path`: Filesystem URI for the saved PDF.
        - `latex_assets_dir`: Optional directory containing LaTeX sources for debugging.
    """
    # First render to LaTeX
    latex_result = render_resume_to_latex_tool(version)
    latex_content = latex_result.latex

    # Then compile to PDF - the tool now saves to data/output directory
    pdf_result = compile_resume_pdf_tool(latex_content, version)
    output_fs = get_output_fs()

    # Extract filename from returned resource path (e.g., data://resumes/output/foo.pdf)
    pdf_path = pdf_result.pdf_path
    filename = pdf_path.split("/")[-1]

    try:
        with output_fs.open(filename, "rb") as pdf_file:
            pdf_bytes = pdf_file.read()
    except Exception as exc:
        logger.error("Failed to read generated PDF '%s': %s", filename, exc, exc_info=True)
        raise RuntimeError(f"Failed to read generated PDF '{filename}'") from exc

    public_url, _ = _upload_bytes_to_s3(
        pdf_bytes,
        filename,
        "application/pdf",
        "resume PDF",
    )

    response: dict[str, str] = {
        "public_url": public_url,
        "filename": filename,
    }
    if pdf_result.latex_assets_dir:
        response["latex_assets_dir"] = pdf_result.latex_assets_dir
    response["pdf_path"] = pdf_result.pdf_path
    return response


@mcp.tool()
@log_mcp_tool_call
def render_resume_to_overleaf(version: str) -> dict[str, str]:
    """
    Render a resume version to a LaTeX project suitable for Overleaf import.

    This tool generates the LaTeX sources without compiling them, bundles the
    assets into a ZIP archive, uploads the archive to S3-compatible storage, and
    returns an Overleaf import URL.

    Args:
        version: Resume version name without extension (e.g., 'resume')

    Returns:
        Dictionary with keys:
        - `overleaf_url`: Direct link that opens the project in Overleaf via snip URI.
        - `public_url`: Public URL of the uploaded ZIP archive.
        - `filename`: Name of the ZIP archive stored in output storage.
        - `zip_path`: Filesystem URI for the saved ZIP archive.
        - `latex_assets_dir`: Directory containing the LaTeX sources for debugging.
    """

    latex_result = render_resume_to_latex_tool(version)
    latex_content = latex_result.latex

    timestamp = time.strftime("%Y%m%d_%H%M%S")
    zip_filename = f"{version}_{timestamp}_overleaf.zip"
    latex_dir_name = f"{version}_{timestamp}_latex"

    template_root = Path(__file__).resolve().parents[2] / "templates"
    output_fs = get_output_fs()

    with tempfile.TemporaryDirectory() as tmpdir:
        tmp_path = Path(tmpdir)

        tex_path = tmp_path / "main.tex"
        tex_path.write_text(latex_content, encoding="utf-8")

        essential_files = ["awesome-cv.cls", "profile.png"]
        for filename in essential_files:
            src_file = template_root / filename
            if src_file.exists():
                shutil.copy(src_file, tmp_path / filename)

        fonts_src = template_root / "fonts"
        if fonts_src.exists() and fonts_src.is_dir():
            shutil.copytree(fonts_src, tmp_path / "fonts")

        zip_buffer = io.BytesIO()
        with zipfile.ZipFile(zip_buffer, "w", zipfile.ZIP_DEFLATED) as zip_file:
            for path in tmp_path.rglob("*"):
                if path.is_file():
                    zip_file.write(path, arcname=str(path.relative_to(tmp_path)))

        zip_bytes = zip_buffer.getvalue()

        if output_fs.exists(latex_dir_name):
            output_fs.removetree(latex_dir_name)
        latex_subfs = output_fs.makedir(latex_dir_name, recreate=True)
        try:
            with OSFS(tmp_path) as tmp_fs:
                copy_fs(tmp_fs, latex_subfs)
        finally:
            latex_subfs.close()

    output_fs.writebytes(zip_filename, zip_bytes)

    zip_path = f"data://resumes/output/{zip_filename}"
    latex_assets_dir = f"data://resumes/output/{latex_dir_name}"

    public_url, _ = _upload_bytes_to_s3(
        zip_bytes,
        zip_filename,
        "application/zip",
        "resume Overleaf package",
    )

    overleaf_url = f"https://www.overleaf.com/docs?snip_uri={quote(public_url, safe='')}&engine=xelatex"

    response: dict[str, str] = {
        "overleaf_url": overleaf_url,
        "public_url": public_url,
        "filename": zip_filename,
        "zip_path": zip_path,
        "latex_assets_dir": latex_assets_dir,
    }
    return response


def _resolve_transport(default_transport: str, default_port: int) -> tuple[str, int]:
    env_transport = (
        os.getenv("FASTMCP_TRANSPORT")
        or os.getenv("MCP_TRANSPORT")
        or os.getenv("TRANSPORT")
    )
    transport = (env_transport or default_transport).lower()
    if transport not in {"http", "stdio"}:
        logger.warning(
            "Unknown transport '%s' specified via environment; falling back to '%s'",
            transport,
            default_transport,
        )
        transport = default_transport

    env_port = (
        os.getenv("FASTMCP_PORT")
        or os.getenv("MCP_PORT")
        or os.getenv("PORT")
    )
    port = default_port
    if env_port:
        try:
            port = int(env_port)
        except ValueError:
            logger.warning(
                "Invalid port value '%s'; using default %d",
                env_port,
                default_port,
            )
            port = default_port

    return transport, port


def main(transport="stdio", port=8000):
    """Main entry point for the MCP server."""
<<<<<<< HEAD
=======
    transport, port = _resolve_transport(transport, port)

    # Initialize filesystem before starting server
    logger.info("=" * 80)
    logger.info("Starting MCP Server for Resume Agent Tools")
    logger.info(f"Transport: {transport}")
    if transport == "http":
        logger.info(f"Port: {port}")
    logger.info(f"Log file: {mcp_log_file}")
    logger.info("=" * 80)

    settings = load_settings()
    init_filesystems(settings.resume_fs_url, settings.jd_fs_url)

    logger.info("Filesystems initialized")
    logger.info("MCP Server ready to accept connections")
    logger.info("=" * 80 + "\n")

>>>>>>> e2971097
    if transport == "http":
        mcp.run(transport="http", port=port, log_level="DEBUG")
    else:
        mcp.run()


if __name__ == "__main__":
    main(transport="http", port=8000)<|MERGE_RESOLUTION|>--- conflicted
+++ resolved
@@ -266,24 +266,6 @@
         compile_resume_pdf_tool,
     )
 
-<<<<<<< HEAD
-settings = None
-def init():
-    global logger, settings
-    """Initialize settings and filesystems."""
-    # Initialize filesystem before starting server
-    logger.info("=" * 80)
-    logger.info("Starting MCP Server for Resume Agent Tools")
-    logger.info(f"Log file: {mcp_log_file}")
-    logger.info("=" * 80)
-
-    settings = load_settings()
-    init_filesystems(settings.resume_fs_url, settings.jd_fs_url)
-
-    logger.info("Filesystems initialized")
-    logger.info("MCP Server ready to accept connections")
-    logger.info("=" * 80 + "\n")
-=======
 def _initialize_logging() -> Path:
     settings = get_settings()
     logs_dir = settings.logs_dir
@@ -313,11 +295,9 @@
 
 
 mcp_log_file = _initialize_logging()
->>>>>>> e2971097
 
 # Create FastMCP instance
 mcp = FastMCP("Resume Agent Tools")
-init()
 
 
 # Define server-level prompt to guide AI assistants
@@ -1034,8 +1014,6 @@
 
 def main(transport="stdio", port=8000):
     """Main entry point for the MCP server."""
-<<<<<<< HEAD
-=======
     transport, port = _resolve_transport(transport, port)
 
     # Initialize filesystem before starting server
@@ -1054,7 +1032,6 @@
     logger.info("MCP Server ready to accept connections")
     logger.info("=" * 80 + "\n")
 
->>>>>>> e2971097
     if transport == "http":
         mcp.run(transport="http", port=port, log_level="DEBUG")
     else:
